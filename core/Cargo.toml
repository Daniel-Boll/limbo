# Copyright 2023 the Limbo authors. All rights reserved. MIT license.

[package]
name = "limbo_core"
version.workspace = true
authors.workspace = true
edition.workspace = true
license.workspace = true
repository.workspace = true
description = "The Limbo database library"

[lib]
name = "limbo_core"
path = "lib.rs"

[features]
default = ["fs", "uuid", "time", "json", "static"]
fs = ["limbo_ext/vfs"]
json = []
uuid = ["limbo_uuid/static"]
io_uring = ["dep:io-uring", "rustix/io_uring", "dep:libc"]
percentile = ["limbo_percentile/static"]
regexp = ["limbo_regexp/static"]
time = ["limbo_time/static"]
crypto = ["limbo_crypto/static"]
series = ["limbo_series/static"]
ipaddr = ["limbo_ipaddr/static"]
completion = ["limbo_completion/static"]
testvfs = ["limbo_ext_tests/static"]
<<<<<<< HEAD
static = ["limbo_ext/static"]
=======
fuzz = []
>>>>>>> 40c04c70

[target.'cfg(target_os = "linux")'.dependencies]
io-uring = { version = "0.7.5", optional = true }

[target.'cfg(target_family = "unix")'.dependencies]
polling = "3.7.4"
rustix = { version = "1.0.5", features = ["fs"]}

[target.'cfg(not(target_family = "wasm"))'.dependencies]
mimalloc = { version = "0.1.46", default-features = false }
libloading = "0.8.6"

[dependencies]
limbo_ext = { workspace = true, features = ["core_only"] }
cfg_block = "0.1.1"
fallible-iterator = "0.3.0"
hex = "0.4.3"
libc = { version = "0.2.172", optional = true }
limbo_sqlite3_parser = { workspace = true }
thiserror = "1.0.61"
getrandom = { version = "0.2.15" }
regex = "1.11.1"
regex-syntax = { version = "0.8.5", default-features = false, features = [
    "unicode",
] }
chrono = { version = "0.4.38", default-features = false, features = ["clock"] }
julian_day_converter = "0.4.5"
rand = "0.8.5"
libm = "0.2"
limbo_macros = { workspace = true }
limbo_uuid = { workspace = true, optional = true, features = ["static"] }
limbo_regexp = { workspace = true, optional = true, features = ["static"] }
limbo_percentile = { workspace = true, optional = true, features = ["static"] }
limbo_time = { workspace = true, optional = true, features = ["static"] }
limbo_crypto = { workspace = true, optional = true, features = ["static"] }
limbo_series = { workspace = true, optional = true, features = ["static"] }
limbo_ipaddr = { workspace = true, optional = true, features = ["static"] }
limbo_completion = { workspace = true, optional = true, features = ["static"] }
limbo_ext_tests = { workspace = true, optional = true, features = ["static"] }
miette = "7.6.0"
strum = "0.26"
parking_lot = "0.12.3"
crossbeam-skiplist = "0.1.3"
tracing = "0.1.41"
ryu = "1.0.19"
bitflags = "2.9.0"

[build-dependencies]
chrono = { version = "0.4.38", default-features = false }
built = { version = "0.7.5", features = ["git2", "chrono"] }

[target.'cfg(not(target_family = "windows"))'.dev-dependencies]
pprof = { version = "0.14.0", features = ["criterion", "flamegraph"] }

[dev-dependencies]
criterion = { version = "0.5", features = [
    "html_reports",
    "async",
    "async_futures",
] }
rstest = "0.18.2"
rusqlite = "0.34.0"
tempfile = "3.8.0"
quickcheck = { version = "1.0", default-features = false }
quickcheck_macros = { version = "1.0", default-features = false }
rand = "0.8.5" # Required for quickcheck
rand_chacha = "0.9.0"
env_logger = "0.11.6"
test-log = { version = "0.2.17", features = ["trace"] }
lru = "0.14.0"

[[bench]]
name = "benchmark"
harness = false

[[bench]]
name = "mvcc_benchmark"
harness = false

[[bench]]
name = "json_benchmark"
harness = false<|MERGE_RESOLUTION|>--- conflicted
+++ resolved
@@ -27,11 +27,8 @@
 ipaddr = ["limbo_ipaddr/static"]
 completion = ["limbo_completion/static"]
 testvfs = ["limbo_ext_tests/static"]
-<<<<<<< HEAD
 static = ["limbo_ext/static"]
-=======
 fuzz = []
->>>>>>> 40c04c70
 
 [target.'cfg(target_os = "linux")'.dependencies]
 io-uring = { version = "0.7.5", optional = true }
