--- conflicted
+++ resolved
@@ -1,4 +1,5 @@
 use super::{common, Completion, File, OpenFlags, WriteCompletion, IO};
+use crate::io::clock::{Clock, Instant};
 use crate::{LimboError, Result};
 use rustix::fs::{self, FlockOperation, OFlags};
 use rustix::io_uring::iovec;
@@ -11,7 +12,6 @@
 use std::sync::Arc;
 use thiserror::Error;
 use tracing::{debug, trace};
-use crate::io::clock::{Clock, Instant};
 
 /// Configuration options for the io_uring IO backend.
 ///
@@ -55,7 +55,6 @@
 }
 
 const MAX_IOVECS: u32 = 1024;
-const SQPOLL_IDLE: u32 = 1000;
 
 #[derive(Debug, Error)]
 enum UringIOError {
@@ -214,7 +213,10 @@
             }; MAX_IOVECS as usize],
             next_iovec: 0,
         };
-        debug!("Using IO backend 'io-uring' with max_iovecs={}", opts.max_iovecs);
+        debug!(
+            "Using IO backend 'io-uring' with max_iovecs={}",
+            opts.max_iovecs
+        );
         Ok(Self {
             inner: Rc::new(RefCell::new(inner)),
         })
@@ -299,7 +301,7 @@
     /// use limbo_core::io::{UringIO, OpenFlags};
     ///
     /// let io = UringIO::new()?;
-    /// 
+    ///
     /// // Open existing file
     /// let file = io.open_file("test.db", OpenFlags::None, true)?;
     ///
@@ -397,17 +399,6 @@
     }
 }
 
-<<<<<<< HEAD
-    /// Gets the current time as a formatted string.
-    ///
-    /// The format is "YYYY-MM-DD HH:MM:SS".
-    ///
-    /// # Returns
-    ///
-    /// The current time as a string.
-    fn get_current_time(&self) -> String {
-        chrono::Local::now().format("%Y-%m-%d %H:%M:%S").to_string()
-=======
 impl Clock for UringIO {
     fn now(&self) -> Instant {
         let now = chrono::Local::now();
@@ -415,7 +406,6 @@
             secs: now.timestamp(),
             micros: now.timestamp_subsec_micros(),
         }
->>>>>>> 68961103
     }
 }
 
